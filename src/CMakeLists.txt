# Copyright 2015 libCellML Contributors
#
# Licensed under the Apache License, Version 2.0 (the "License");
# you may not use this file except in compliance with the License.
# You may obtain a copy of the License at
#
#    http://www.apache.org/licenses/LICENSE-2.0
#
# Unless required by applicable law or agreed to in writing, software
# distributed under the License is distributed on an "AS IS" BASIS,
# WITHOUT WARRANTIES OR CONDITIONS OF ANY KIND, either express or implied.
# See the License for the specific language governing permissions and
# limitations under the License.cmake_minimum_required (VERSION 3.1)

include(GenerateExportHeader)

foreach(VERSION_PART libCellML_VERSION_MAJOR libCellML_VERSION_MINOR libCellML_VERSION_PATCH)
  string(LENGTH ${${VERSION_PART}} VERSION_PART_LENGTH)
  if(VERSION_PART_LENGTH EQUAL 1)
    set(${VERSION_PART}_PAD 0)
  endif()
endforeach()
set(LIBCELLML_LIBRARY_VERSION 0x${libCellML_VERSION_MAJOR_PAD}${libCellML_VERSION_MAJOR}${libCellML_VERSION_MINOR_PAD}${libCellML_VERSION_MINOR}${libCellML_VERSION_PATCH_PAD}${libCellML_VERSION_PATCH})
set(LIBCELLML_LIBRARY_VERSION_STRING "${libCellML_VERSION_MAJOR}.${libCellML_VERSION_MINOR}.${libCellML_VERSION_PATCH}")

set(CELLML_EXPORT_H "${CMAKE_CURRENT_BINARY_DIR}/api/libcellml/libcellml_export.h")
set_source_files_properties(${CELLML_EXPORT_H} PROPERTIES GENERATED TRUE)
set(LIBCELLML_CONFIG_H "${CMAKE_CURRENT_BINARY_DIR}/libcellml_config.h")
configure_file(
  "${CMAKE_CURRENT_SOURCE_DIR}/configure/libcellml_config.h.in"
  ${LIBCELLML_CONFIG_H}
)

set(SOURCE_FILES
  ${CMAKE_CURRENT_SOURCE_DIR}/component.cpp
  ${CMAKE_CURRENT_SOURCE_DIR}/componententity.cpp
  ${CMAKE_CURRENT_SOURCE_DIR}/entity.cpp
  ${CMAKE_CURRENT_SOURCE_DIR}/import.cpp
  ${CMAKE_CURRENT_SOURCE_DIR}/importedentity.cpp
  ${CMAKE_CURRENT_SOURCE_DIR}/model.cpp
  ${CMAKE_CURRENT_SOURCE_DIR}/namedentity.cpp
  ${CMAKE_CURRENT_SOURCE_DIR}/units.cpp
  ${CMAKE_CURRENT_SOURCE_DIR}/variable.cpp
  ${CMAKE_CURRENT_SOURCE_DIR}/version.cpp
)

set(API_HEADER_FILES
  ${CMAKE_CURRENT_SOURCE_DIR}/api/libcellml/component.h
  ${CMAKE_CURRENT_SOURCE_DIR}/api/libcellml/componententity.h
  ${CMAKE_CURRENT_SOURCE_DIR}/api/libcellml/entity.h
  ${CMAKE_CURRENT_SOURCE_DIR}/api/libcellml/enumerations.h
  ${CMAKE_CURRENT_SOURCE_DIR}/api/libcellml/import.h
  ${CMAKE_CURRENT_SOURCE_DIR}/api/libcellml/importedentity.h
  ${CMAKE_CURRENT_SOURCE_DIR}/api/libcellml/model.h
  ${CMAKE_CURRENT_SOURCE_DIR}/api/libcellml/namedentity.h
  ${CMAKE_CURRENT_SOURCE_DIR}/api/libcellml/types.h
  ${CMAKE_CURRENT_SOURCE_DIR}/api/libcellml/units.h
  ${CMAKE_CURRENT_SOURCE_DIR}/api/libcellml/variable.h
  ${CMAKE_CURRENT_SOURCE_DIR}/api/libcellml/version.h
  ${CELLML_EXPORT_H}
  ${CMAKE_CURRENT_SOURCE_DIR}/api/libcellml/module/libcellml
)

set(HEADER_FILES
  ${LIBCELLML_CONFIG_H}
)

<<<<<<< HEAD
add_compiler_export_flags()

# Only does anything if configuration target is Visual Studio.
group_source_to_dir_structure(
  ${SOURCE_FILES}
  ${HEADER_FILES}
  ${MODULE_HEADER_FILES}
  ${API_HEADER_FILES}
)

=======
>>>>>>> 2429d4d2
add_library(cellml
  ${SOURCE_FILES}
  ${HEADER_FILES}
  ${MODULE_HEADER_FILES}
  ${API_HEADER_FILES}
)

generate_export_header(cellml EXPORT_FILE_NAME ${CELLML_EXPORT_H} BASE_NAME LIBCELLML)

target_include_directories(cellml
  PUBLIC
  $<BUILD_INTERFACE:${CMAKE_CURRENT_BINARY_DIR}/api>
  $<BUILD_INTERFACE:${CMAKE_CURRENT_SOURCE_DIR}/api>
  $<BUILD_INTERFACE:${CMAKE_CURRENT_SOURCE_DIR}/api/libcellml/module>
  $<INSTALL_INTERFACE:include/>
  $<INSTALL_INTERFACE:include/libcellml/module>
  PRIVATE
  ${CMAKE_CURRENT_BINARY_DIR}
)

set_target_properties(cellml PROPERTIES
  CXX_STANDARD 11
  CXX_STANDARD_REQUIRED ON
  CXX_VISIBILITY_PRESET hidden
  VISIBILITY_INLINES_HIDDEN 1)

if(LIBCELLML_TREAT_WARNINGS_AS_ERRORS)
  target_warnings_as_errors(cellml)
endif()

if(LIBCELLML_COVERAGE)
  set_target_properties(cellml PROPERTIES COMPILE_FLAGS "-fprofile-arcs -ftest-coverage"
    LINK_FLAGS "-fprofile-arcs -ftest-coverage")

  # Share some paths with interested parties (tests)
  set(GCOV_ANALYSIS_PATH "${CMAKE_CURRENT_BINARY_DIR}${CMAKE_FILES_DIRECTORY}/cellml.dir" PARENT_SCOPE)
  set(GCOV_PREFIX_PATH "${CMAKE_CURRENT_SOURCE_DIR}" PARENT_SCOPE)
  set(GCOV_BUILD_PREFIX_PATH "${CMAKE_CURRENT_BINARY_DIR}" PARENT_SCOPE)

  set(GCOV_CLEAN_FILES)
  foreach(src_file ${SOURCE_FILES})
    get_filename_component(_tmp_file "${src_file}" NAME)
    list(APPEND GCOV_CLEAN_FILES "${CMAKE_CURRENT_BINARY_DIR}${CMAKE_FILES_DIRECTORY}/cellml.dir/${_tmp_file}.gcno")
    list(APPEND GCOV_CLEAN_FILES "${CMAKE_CURRENT_BINARY_DIR}${CMAKE_FILES_DIRECTORY}/cellml.dir/${_tmp_file}.gcda")
  endforeach()
  set_directory_properties(${GCOV_ANALYSIS_PATH} PROPERTIES ADDITIONAL_MAKE_CLEAN_FILES "${GCOV_CLEAN_FILES}")
endif()

export(TARGETS cellml FILE libcellml-exports.cmake)

install(TARGETS cellml EXPORT libcellml-targets
  RUNTIME DESTINATION bin
  LIBRARY DESTINATION lib
  ARCHIVE DESTINATION lib
)

install(FILES
  ${API_HEADER_FILES}
  DESTINATION include/libcellml
)

install(FILES
  ${MODULE_HEADER_FILES}
  DESTINATION include/libcellml/module
)

install(EXPORT libcellml-targets DESTINATION lib/cmake)
<|MERGE_RESOLUTION|>--- conflicted
+++ resolved
@@ -65,9 +65,6 @@
   ${LIBCELLML_CONFIG_H}
 )
 
-<<<<<<< HEAD
-add_compiler_export_flags()
-
 # Only does anything if configuration target is Visual Studio.
 group_source_to_dir_structure(
   ${SOURCE_FILES}
@@ -76,8 +73,6 @@
   ${API_HEADER_FILES}
 )
 
-=======
->>>>>>> 2429d4d2
 add_library(cellml
   ${SOURCE_FILES}
   ${HEADER_FILES}
