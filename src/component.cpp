--- conflicted
+++ resolved
@@ -203,17 +203,15 @@
         if (componentName.length()) {
             repr += " name=\"" + componentName + "\"";
         }
-<<<<<<< HEAD
+        if (getId().length()) {
+            repr += " id=\"" + getId() + "\"";
+        }
         if (unitsCount() > 0) {
             endTag = true;
             repr += ">";
             for (size_t i = 0; i < unitsCount(); ++i) {
                 repr += getUnits(i)->serialise(format);
             }
-=======
-        if (getId().length()) {
-            repr += " id=\"" + getId() + "\"";
->>>>>>> 43611eb2
         }
         if (variableCount() > 0) {
             endTag = true;
