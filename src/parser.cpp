/*
Copyright 2015 University of Auckland

Licensed under the Apache License, Version 2.0 (the "License");
you may not use this file except in compliance with the License.
You may obtain a copy of the License at

    http://www.apache.org/licenses/LICENSE-2.0

Unless required by applicable law or agreed to in writing, software
distributed under the License is distributed on an "AS IS" BASIS,
WITHOUT WARRANTIES OR CONDITIONS OF ANY KIND, either express or implied.
See the License for the specific language governing permissions and
limitations under the License.
*/

#include "libcellml/parser.h"

#include <libcellml/model.h>
#include <libcellml/import.h>
#include <libcellml/variable.h>
#include <libcellml/component.h>
#include <libcellml/loggererrors.h>

#include "xmldoc.h"

namespace libcellml {

/**
 * @brief The Parser::ParserImpl struct.
 *
 * The private implementation for the Parser class.
 */
struct Parser::ParserImpl
{
    Format mFormat;
};

Parser::Parser(Format format)
    : mPimpl(new ParserImpl())
{
    mPimpl->mFormat = format;
}

Parser::~Parser()
{
    delete mPimpl;
}

Parser::Parser(const Parser& rhs)
    : Logger(rhs)
    , mPimpl(new ParserImpl())
{
    mPimpl->mFormat = rhs.mPimpl->mFormat;
}

Parser::Parser(Parser &&rhs)
    : Logger(std::move(rhs))
    , mPimpl(rhs.mPimpl)
{
    rhs.mPimpl = nullptr;
}

Parser& Parser::operator=(Parser p)
{
    Logger::operator =(p);
    p.swap(*this);
    return *this;
}

void Parser::swap(Parser &rhs)
{
    std::swap(this->mPimpl, rhs.mPimpl);
}

ModelPtr Parser::parseModel(const std::string &input)
{
    ModelPtr model = std::make_shared<Model>();
    updateModel(model, input);
    return model;
}

void Parser::updateModel(const ModelPtr &model, const std::string &input)
{
    if (mPimpl->mFormat == Format::XML) {
        XmlDocPtr doc = std::make_shared<XmlDoc>();
        doc->parse(input);
        const XmlNodePtr node = doc->getRootNode();
        if (node->isType("model")) {
            loadModel(model, node);
        } else {
            throw std::invalid_argument("Unexpected XML element type (not a model).");
        }
    } else {
        throw std::out_of_range("Unrecognised format specified.");
    }
}

void Parser::loadModel(const ModelPtr &model, const XmlNodePtr &node)
{
    XmlAttributePtr attribute = node->getRootAttribute();
    while (attribute) {
        if (attribute->isType("name")) {
            model->setName(attribute->getValue());
        } else {
            throw std::invalid_argument("Unrecognised model attribute: " + attribute->getType());
        }
        attribute = attribute->getNext();
    }
    XmlNodePtr childNode = node->getChild();
    while (childNode) {
        if (childNode->isType("component")) {
            ComponentPtr component = std::make_shared<Component>();
            loadComponent(component, childNode);
            model->addComponent(component);
        } else if (childNode->isType("units")) {
            UnitsPtr units = std::make_shared<Units>();
            loadUnits(units, childNode);
            model->addUnits(units);
        } else if (childNode->isType("import")) {
            ImportPtr import = std::make_shared<Import>();
            loadImport(import, model, childNode);
        } else if (childNode->isType("encapsulation")) {
            XmlNodePtr componentRefNode = childNode->getChild();
<<<<<<< HEAD
            if (!componentRefNode) throw std::invalid_argument("Encapsulation does not contain any component_ref");
            loadEncapsulation(model, componentRefNode);
        } else if (childNode->isType("connection")) {
=======
            if (componentRefNode) {
                loadEncapsulation(model, componentRefNode);
            } else {
                ModelErrorPtr err = std::make_shared<ModelError>();
                err->setDescription("Encapsulation does not contain any component_ref");
                addError(err);
            }

        }
        if (childNode->isType("connection")) {
>>>>>>> 5688d7c5
            loadConnection(model, childNode);
        } else {
            throw std::invalid_argument("Unrecognised XML element: " + node->getType());
        }
        childNode = childNode->getNext();
    }
}

void Parser::loadComponent(const ComponentPtr &component, const XmlNodePtr &node)
{
    XmlAttributePtr attribute = node->getRootAttribute();
    while (attribute) {
        if (attribute->isType("name")) {
            component->setName(attribute->getValue());
        } else {
            throw std::invalid_argument("Unrecognised component attribute: " + attribute->getType());
        }
        attribute = attribute->getNext();
    }
    XmlNodePtr childNode = node->getChild();
    while (childNode) {
        if (childNode->isType("variable")) {
            VariablePtr variable = std::make_shared<Variable>();
            loadVariable(variable, childNode);
            component->addVariable(variable);
        } else if (childNode->isType("units")) {
            UnitsPtr units = std::make_shared<Units>();
            loadUnits(units, childNode);
            component->addUnits(units);
        } else if (childNode->isType("math")) {
            std::string math = childNode->convertToString();
            component->setMath(math);
        } else {
            throw std::invalid_argument("Unrecognised component element: " + childNode->getType());
        }
        childNode = childNode->getNext();
    }
}

void Parser::loadUnits(const UnitsPtr &units, const XmlNodePtr &node)
{
    XmlAttributePtr attribute = node->getRootAttribute();
    while (attribute) {
        if (attribute->isType("name")) {
            units->setName(attribute->getValue());
        } else if (attribute->isType("base_unit")) {
            if (attribute->getValue() == "yes") {
                units->setBaseUnit(true);
            } else if (attribute->getValue() == "no") {
                units->setBaseUnit(false);
            } else {
                UnitsBaseUnitAttributeErrorPtr err = std::make_shared<UnitsBaseUnitAttributeError>();
                err->setUnits(units);
                err->setValue(node->getAttribute("base_unit"));
                addError(err);
            }
        } else {
            throw std::invalid_argument("Unrecognised units attribute: " + attribute->getType());
        }
        attribute = attribute->getNext();
    }
    XmlNodePtr childNode = node->getChild();
    while (childNode) {
        if (childNode->isType("unit")) {
            std::string name = "";
            std::string prefix = "";
            double exponent = 1.0;
            double multiplier = 1.0;
            double offset = 0.0;
            attribute = childNode->getRootAttribute();
            while (attribute) {
                if (attribute->isType("units")) {
                    name = attribute->getValue();
                } else if (attribute->isType("prefix")) {
                    prefix = attribute->getValue();
                } else if (attribute->isType("exponent")) {
                    try
                    {
                        exponent = std::stod(attribute->getValue());
                    } catch (std::exception) {
                        UnitsExponentAttributeErrorPtr err = std::make_shared<UnitsExponentAttributeError>();
                        err->setUnits(units);
                        err->setValue(attribute->getValue());
                        addError(err);
                    }
                } else if (attribute->isType("multiplier")) {
                    try
                    {
                        multiplier = std::stod(attribute->getValue());
                    } catch (std::exception) {
                        UnitsMultiplierAttributeErrorPtr err = std::make_shared<UnitsMultiplierAttributeError>();
                        err->setUnits(units);
                        err->setValue(attribute->getValue());
                        addError(err);
                    }
                } else if (attribute->isType("offset")) {
                    try
                    {
                        offset = std::stod(attribute->getValue());
                    } catch (std::exception) {
                        UnitsOffsetAttributeErrorPtr err = std::make_shared<UnitsOffsetAttributeError>();
                        err->setUnits(units);
                        err->setValue(attribute->getValue());
                        addError(err);
                    }
                } else {
                    throw std::invalid_argument("Unrecognised unit attribute type '" + attribute->getType() + "' with value '" + attribute->getValue() + "'.");
                }
                attribute = attribute->getNext();
            }
            units->addUnit(name, prefix, exponent, multiplier, offset);
        } else {
            EntityElementErrorPtr err = std::make_shared<EntityElementError>();
<<<<<<< HEAD
            err->setElementType(childNode->getType());
=======
            err->setType(childNode->getType());
>>>>>>> 5688d7c5
            err->setParentLabel("element '" + node->getType() + "' with name '" + units->getName() + "'");
            addError(err);
        }
        childNode = childNode->getNext();
    }
}

void Parser::loadVariable(const VariablePtr &variable, const XmlNodePtr &node)
{
    XmlAttributePtr attribute = node->getRootAttribute();
    while (attribute) {
        if (attribute->isType("name")) {
            variable->setName(attribute->getValue());
        } else if (attribute->isType("units")) {
            variable->setUnits(attribute->getValue());
        } else if (attribute->isType("interface")) {
            variable->setInterfaceType(attribute->getValue());
        } else if (attribute->isType("initial_value")) {
            variable->setInitialValue(attribute->getValue());
        } else {
            throw std::invalid_argument("Unrecognised variable attribute type '" + attribute->getType() + "' with value '" + attribute->getValue() + "'.");
        }
        attribute = attribute->getNext();
    }
}

void Parser::loadConnection(const ModelPtr &model, const XmlNodePtr &node)
{
    // Initialise connection components and variables.
    ComponentPtr component1 = nullptr;
    ComponentPtr component2 = nullptr;
    VariablePtr variable1 = nullptr;
    VariablePtr variable2 = nullptr;
    // Load the connection map_components.
    XmlNodePtr mapComponentsNode = node->getChild();
    if (!mapComponentsNode) {
        ModelErrorPtr err = std::make_shared<ModelError>();
        err->setDescription("Connection does not contain any child elements.");
        addError(err);
        return;
    }
    if (mapComponentsNode->isType("map_components")) {
        if (mapComponentsNode->hasAttribute("component_1")) {
            std::string componentName = mapComponentsNode->getAttribute("component_1");
            if (model->containsComponent(componentName)) {
                component1 = model->getComponent(componentName);
            } else {
                ModelErrorPtr err = std::make_shared<ModelError>();
                err->setDescription("Model does not contain the following component specified in a connection: " + componentName + ".");
                addError(err);
                return;
            }
            if (mapComponentsNode->hasAttribute("component_2")) {
                std::string componentName = mapComponentsNode->getAttribute("component_2");
                if (model->containsComponent(componentName)) {
                    component2 = model->getComponent(componentName);
                } else {
                    ModelErrorPtr err = std::make_shared<ModelError>();
                    err->setDescription("Model does not contain the following component specified in a connection: " + componentName + ".");
                    addError(err);
                    return;
                }
            }
        } else {
            ModelErrorPtr err = std::make_shared<ModelError>();
            err->setDescription("Connection map_components does not contain a component_1.");
            addError(err);
            return;
        }
    } else {
        ModelErrorPtr err = std::make_shared<ModelError>();
        err->setDescription("Connection does not contain a map_components.");
        addError(err);
        return;
    }

    // Load all connection map_variables.
    XmlNodePtr mapVariablesNode = mapComponentsNode->getNext();
    if (!mapVariablesNode) {
        ModelErrorPtr err = std::make_shared<ModelError>();
        err->setDescription("Connection only contains a map_components (no map_variables).");
        addError(err);
    }
    while (mapVariablesNode) {
        variable1 = nullptr;
        if (mapVariablesNode->isType("map_variables")) {
            if (mapVariablesNode->hasAttribute("variable_1")) {
                std::string variableName = mapVariablesNode->getAttribute("variable_1");
                if (component1->hasVariable(variableName)) {
                    variable1 = component1->getVariable(variableName);
                } else if (component1->isImport()) {
                    /*
                     * With an imported component we are saying that you have entered a contract
                     * stating this variable exists in the imported component
                     */
                    variable1 = std::make_shared<Variable>();
                    variable1->setName(variableName);
                    component1->addVariable(variable1);
                } else {
                    VariableErrorPtr ve = std::make_shared<VariableError>();
                    ve->setComponent(component1);
                    ve->setName(variableName);
                    addError(ve);
                    break;
                }
                if (mapVariablesNode->hasAttribute("variable_2")) {
                    variable2 = nullptr;
                    std::string variableName = mapVariablesNode->getAttribute("variable_2");
                    if (component2) {
                        if (component2->hasVariable(variableName)) {
                            variable2 = component2->getVariable(variableName);
                        } else if (component2->isImport()) {
                            /*
                             * As above for component1, variable1.
                             */
                            variable2 = std::make_shared<Variable>();
                            variable2->setName(variableName);
                            component2->addVariable(variable2);
                        } else {
                            VariableErrorPtr ve = std::make_shared<VariableError>();
                            ve->setComponent(component2);
                            ve->setName(variableName);
                            addError(ve);
                            break;
                        }
                    } else {
                        ModelErrorPtr err = std::make_shared<ModelError>();
                        err->setDescription("Connection does not name a valid component_2 for connection "
                                            "between variables variable_1='" + variable1->getName() + "' "
                                            "and variable_2='" + variableName + "'.");
                        addError(err);
                        break;
                    }
                } else {
                    ModelErrorPtr err = std::make_shared<ModelError>();
                    err->setDescription("Connection map_variables does not contain a variable_2.");
                    addError(err);
                    break;
                }
            } else {
                ModelErrorPtr err = std::make_shared<ModelError>();
                err->setDescription("Connection map_variables does not contain a variable_1.");
                addError(err);
                break;
            }
        } else {
            EntityElementErrorPtr err = std::make_shared<EntityElementError>();
            err->setType(mapVariablesNode->getType());
            err->setParentLabel("element '" + mapComponentsNode->getType() + "'");
            addError(err);
            break;
        }

        // Set variable equivalence relationship.
        Variable::addEquivalence(variable1, variable2);
        // Continue on to next map_variables if one exists
        mapVariablesNode = mapVariablesNode->getNext();
    }
}

void Parser::loadEncapsulation(const ModelPtr &model, XmlNodePtr &parentComponentNode)
{
    if (!parentComponentNode) throw std::invalid_argument("Encapsulation does not contain any elements.");
    while (parentComponentNode) {
        ComponentPtr parentComponent = nullptr;
        if (parentComponentNode->isType("component_ref")) {
            if (parentComponentNode->hasAttribute("component")) {
                std::string parentComponentName = parentComponentNode->getAttribute("component");
                if (model->containsComponent(parentComponentName)) {
                    parentComponent = model->takeComponent(parentComponentName);
                } else {
                    throw std::invalid_argument("Model does not contain the following component specified in an encapsulation: " + parentComponentName + ".");
                }
                // Get child components
                XmlNodePtr childComponentNode = parentComponentNode->getChild();
                if (!childComponentNode) throw std::invalid_argument("Encapsulation contains no child components.");
                while (childComponentNode) {
                    ComponentPtr childComponent = nullptr;
                    if (childComponentNode->isType("component_ref")) {
                        if (childComponentNode->hasAttribute("component")) {
                            std::string childComponentName = childComponentNode->getAttribute("component");
                            if (model->containsComponent(childComponentName)) {
                                childComponent = model->getComponent(childComponentName);
                            } else {
                                throw std::invalid_argument("Model does not contain the following component specified in an encapsulation: " + childComponentName + ".");
                            }
                        } else {
                            throw std::invalid_argument("Encapsulation component_ref does not contain a component.");
                        }
                    } else {
                        throw std::invalid_argument("Encapsulation does not contain a component_ref.");
                    }
                    // Set parent/child relationship.
                    parentComponent->addComponent(childComponent);
                    // Load any further encapsulated children.
                    if (childComponentNode->getChild()) loadEncapsulation(model, childComponentNode);
                    // Load an encapsulated component only once through its parent.
                    model->removeComponent(childComponent);
                    if (childComponentNode) childComponentNode = childComponentNode->getNext();
                }
                model->addComponent(parentComponent);
            } else {
                throw std::invalid_argument("Encapsulation component_ref does not contain a component.");
            }
        } else {
            throw std::invalid_argument("Encapsulation does not contain a component_ref.");
        }
        // Get the next parent component at this level
        parentComponentNode = parentComponentNode->getNext();
    }
}

void Parser::loadImport(const ImportPtr &import, const ModelPtr &model, const XmlNodePtr &node)
{
    if (node->hasAttribute("href")) {
        import->setSource(node->getAttribute("href"));
    }
    XmlNodePtr childNode = node->getChild();
    while (childNode) {
        if (childNode->isType("component")) {
            ComponentPtr importedComponent = std::make_shared<Component>();
            if (childNode->hasAttribute("name")) {
                importedComponent->setName(childNode->getAttribute("name"));
            }
            if (childNode->hasAttribute("component_ref")) {
                importedComponent->setSourceComponent(import, childNode->getAttribute("component_ref"));
            }
            model->addComponent(importedComponent);
        }
        if (childNode->isType("units")) {
            UnitsPtr importedUnits = std::make_shared<Units>();
            if (childNode->hasAttribute("name")) {
                importedUnits->setName(childNode->getAttribute("name"));
            }
            if (childNode->hasAttribute("units_ref")) {
                importedUnits->setSourceUnits(import, childNode->getAttribute("units_ref"));
            }
            model->addUnits(importedUnits);
        }
        childNode = childNode->getNext();
    }
}

}<|MERGE_RESOLUTION|>--- conflicted
+++ resolved
@@ -122,11 +122,6 @@
             loadImport(import, model, childNode);
         } else if (childNode->isType("encapsulation")) {
             XmlNodePtr componentRefNode = childNode->getChild();
-<<<<<<< HEAD
-            if (!componentRefNode) throw std::invalid_argument("Encapsulation does not contain any component_ref");
-            loadEncapsulation(model, componentRefNode);
-        } else if (childNode->isType("connection")) {
-=======
             if (componentRefNode) {
                 loadEncapsulation(model, componentRefNode);
             } else {
@@ -134,10 +129,7 @@
                 err->setDescription("Encapsulation does not contain any component_ref");
                 addError(err);
             }
-
-        }
-        if (childNode->isType("connection")) {
->>>>>>> 5688d7c5
+        } else if (childNode->isType("connection")) {
             loadConnection(model, childNode);
         } else {
             throw std::invalid_argument("Unrecognised XML element: " + node->getType());
@@ -251,11 +243,7 @@
             units->addUnit(name, prefix, exponent, multiplier, offset);
         } else {
             EntityElementErrorPtr err = std::make_shared<EntityElementError>();
-<<<<<<< HEAD
-            err->setElementType(childNode->getType());
-=======
             err->setType(childNode->getType());
->>>>>>> 5688d7c5
             err->setParentLabel("element '" + node->getType() + "' with name '" + units->getName() + "'");
             addError(err);
         }
