/*
Copyright 2015 University of Auckland

Licensed under the Apache License, Version 2.0 (the "License");
you may not use this file except in compliance with the License.
You may obtain a copy of the License at

    http://www.apache.org/licenses/LICENSE-2.0

Unless required by applicable law or agreed to in writing, software
distributed under the License is distributed on an "AS IS" BASIS,
WITHOUT WARRANTIES OR CONDITIONS OF ANY KIND, either express or implied.
See the License for the specific language governing permissions and
limitations under the License.
*/

#include "libcellml/parser.h"

#include <libcellml/model.h>
#include <libcellml/import.h>
#include <libcellml/variable.h>
#include <libcellml/component.h>
#include <libcellml/loggererrors.h>

#include "xmldoc.h"

namespace libcellml {

/**
 * @brief The Parser::ParserImpl struct.
 *
 * The private implementation for the Parser class.
 */
struct Parser::ParserImpl
{
    Format mFormat;
};

Parser::Parser(Format format)
    : mPimpl(new ParserImpl())
{
    mPimpl->mFormat = format;
}

Parser::~Parser()
{
    delete mPimpl;
}

Parser::Parser(const Parser& rhs)
    : Logger(rhs)
    , mPimpl(new ParserImpl())
{
    mPimpl->mFormat = rhs.mPimpl->mFormat;
}

Parser::Parser(Parser &&rhs)
    : Logger(std::move(rhs))
    , mPimpl(rhs.mPimpl)
{
    rhs.mPimpl = nullptr;
}

Parser& Parser::operator=(Parser p)
{
    Logger::operator =(p);
    p.swap(*this);
    return *this;
}

void Parser::swap(Parser &rhs)
{
    std::swap(this->mPimpl, rhs.mPimpl);
}

ModelPtr Parser::parseModel(const std::string &input)
{
    ModelPtr model = std::make_shared<Model>();
    updateModel(model, input);
    return model;
}

void Parser::updateModel(const ModelPtr &model, const std::string &input)
{
    if (mPimpl->mFormat == Format::XML) {
        XmlDocPtr doc = std::make_shared<XmlDoc>();
        doc->parse(input);
        const XmlNodePtr node = doc->getRootNode();
        if (node->isType("model")) {
            loadModel(model, node);
        } else {
            throw std::invalid_argument("Unexpected XML element type (not a model).");
        }
    } else {
        throw std::out_of_range("Unrecognised format specified.");
    }
}

void Parser::loadModel(const ModelPtr &model, const XmlNodePtr &node)
{
    XmlAttributePtr attribute = node->getRootAttribute();
    while (attribute) {
        if (attribute->isType("name")) {
            model->setName(node->getAttribute("name"));
        } else {
            throw std::invalid_argument("Unrecognised model attribute: " + attribute->getType());
        }
        attribute = attribute->getNext();
    }
    XmlNodePtr childNode = node->getChild();
    while (childNode) {
        if (childNode->isType("component")) {
            ComponentPtr component = std::make_shared<Component>();
            loadComponent(component, childNode);
            model->addComponent(component);
        }
        if (childNode->isType("units")) {
            UnitsPtr units = std::make_shared<Units>();
            loadUnits(units, childNode);
            model->addUnits(units);
        }
        if (childNode->isType("import")) {
            ImportPtr import = std::make_shared<Import>();
            loadImport(import, model, childNode);
        }
        if (childNode->isType("encapsulation")) {
            XmlNodePtr componentRefNode = childNode->getChild();
            if (!componentRefNode) throw std::invalid_argument("Encapsulation does not contain any component_ref");
            loadEncapsulation(model, componentRefNode);
        }
        if (childNode->isType("connection")) {
            loadConnection(model, childNode);
        }
        childNode = childNode->getNext();
    }
}

void Parser::loadComponent(const ComponentPtr &component, const XmlNodePtr &node)
{
    if (node->hasAttribute("name")) {
        component->setName(node->getAttribute("name"));
    }
    XmlNodePtr childNode = node->getChild();
    while (childNode) {
        if (childNode->isType("variable")) {
            VariablePtr variable = std::make_shared<Variable>();
            loadVariable(variable, childNode);
            component->addVariable(variable);
        }
        if (childNode->isType("units")) {
            UnitsPtr units = std::make_shared<Units>();
            loadUnits(units, childNode);
            component->addUnits(units);
        }
        if (childNode->isType("math")) {
            std::string math = childNode->convertToString();
            component->setMath(math);
        }
        childNode = childNode->getNext();
    }
}

void Parser::loadUnits(const UnitsPtr &units, const XmlNodePtr &node)
{
    if (node->hasAttribute("name")) {
        units->setName(node->getAttribute("name"));
    }
    if (node->hasAttribute("base_unit")) {
        if (node->getAttribute("base_unit") == "yes") {
            units->setBaseUnit(true);
        } else if (node->getAttribute("base_unit") == "no") {
            units->setBaseUnit(false);
        } else {
            UnitsBaseUnitAttributeErrorPtr err = std::make_shared<UnitsBaseUnitAttributeError>();
            err->setUnits(units);
            err->setValue(node->getAttribute("base_unit"));
            addError(err);
        }
    }
    XmlNodePtr childNode = node->getChild();
    while (childNode) {
        if (childNode->isType("unit")) {
            std::string name = "";
            std::string prefix = "";
            double exponent = 1.0;
            double multiplier = 1.0;
            double offset = 0.0;
            if (childNode->hasAttribute("units")) {
                name = childNode->getAttribute("units");
            }
            if (childNode->hasAttribute("prefix")) {
                prefix = childNode->getAttribute("prefix");
            }
            if (childNode->hasAttribute("exponent")) {
                try
                {
                    exponent = std::stod(childNode->getAttribute("exponent"));
                } catch (std::exception) {
                    UnitsExponentAttributeErrorPtr err = std::make_shared<UnitsExponentAttributeError>();
                    err->setUnits(units);
                    err->setValue(childNode->getAttribute("exponent"));
                    addError(err);
                }
            }
            if (childNode->hasAttribute("multiplier")) {
                try
                {
                    multiplier = std::stod(childNode->getAttribute("multiplier"));
                } catch (std::exception) {
                    UnitsMultiplierAttributeErrorPtr err = std::make_shared<UnitsMultiplierAttributeError>();
                    err->setUnits(units);
                    err->setValue(childNode->getAttribute("multiplier"));
                    addError(err);
                }
            }
            if (childNode->hasAttribute("offset")) {
                try
                {
                    offset = std::stod(childNode->getAttribute("offset"));
                } catch (std::exception) {
                    UnitsOffsetAttributeErrorPtr err = std::make_shared<UnitsOffsetAttributeError>();
                    err->setUnits(units);
                    err->setValue(childNode->getAttribute("offset"));
                    addError(err);
                }
            }
            units->addUnit(name, prefix, exponent, multiplier, offset);
        } else {
            EntityElementErrorPtr err = std::make_shared<EntityElementError>();
            err->setElementType(childNode->getElementType());
            err->setParentLabel("element '" + node->getElementType() + "' with name '" + units->getName() + "'");
            addError(err);
        }
        childNode = childNode->getNext();
    }
}

void Parser::loadVariable(const VariablePtr &variable, const XmlNodePtr &node)
{
    if (node->hasAttribute("name")) {
        variable->setName(node->getAttribute("name"));
    }
    if (node->hasAttribute("units")) {
        variable->setUnits(node->getAttribute("units"));
    }
    if (node->hasAttribute("interface")) {
        variable->setInterfaceType(node->getAttribute("interface"));
    }
    if (node->hasAttribute("initial_value")) {
        variable->setInitialValue(node->getAttribute("initial_value"));
    }
}

void Parser::loadConnection(const ModelPtr &model, const XmlNodePtr &node)
{
    // Initialise connection components and variables.
    ComponentPtr component1 = nullptr;
    ComponentPtr component2 = nullptr;
    VariablePtr variable1 = nullptr;
    VariablePtr variable2 = nullptr;
    // Load the connection map_components.
    XmlNodePtr mapComponentsNode = node->getChild();
<<<<<<< HEAD
    if (!mapComponentsNode) throw std::invalid_argument("Connection does not contain any child elements.");
    if (mapComponentsNode->isType("map_components")) {
=======
    if (!mapComponentsNode) {
        throw std::invalid_argument("Connection does not contain any child elements.");
    }
    if (mapComponentsNode->isElementType("map_components")) {
>>>>>>> ac8d361b
        if (mapComponentsNode->hasAttribute("component_1")) {
            std::string componentName = mapComponentsNode->getAttribute("component_1");
            if (model->containsComponent(componentName)) {
                component1 = model->getComponent(componentName);
            } else {
                throw std::invalid_argument("Model does not contain the following component specified in a connection: " + componentName + ".");
            }
            if (mapComponentsNode->hasAttribute("component_2")) {
                std::string componentName = mapComponentsNode->getAttribute("component_2");
                if (model->containsComponent(componentName)) {
                    component2 = model->getComponent(componentName);
                } else {
                    throw std::invalid_argument("Model does not contain a the following component specified in a connection: " + componentName + ".");
                }
            }
        } else {
            throw std::invalid_argument("Connection map_components does not contain a component_1.");
        }
    } else {
        throw std::invalid_argument("Connection does not contain a map_components.");
    }

    // Load all connection map_variables.
    XmlNodePtr mapVariablesNode = mapComponentsNode->getNext();
    if (!mapVariablesNode) throw std::invalid_argument("Connection only contains a map_components (no map_variables).");
    while (mapVariablesNode) {
        variable1 = nullptr;
        if (mapVariablesNode->isType("map_variables")) {
            if (mapVariablesNode->hasAttribute("variable_1")) {
                std::string variableName = mapVariablesNode->getAttribute("variable_1");
                if (component1->hasVariable(variableName)) {
                    variable1 = component1->getVariable(variableName);
                } else if (component1->isImport()) {
                    /*
                     * With an imported component we are saying that you have entered a contract
                     * stating this variable exists in the imported component
                     */
                    variable1 = std::make_shared<Variable>();
                    variable1->setName(variableName);
                    component1->addVariable(variable1);
                } else {
                    VariableErrorPtr ve = std::make_shared<VariableError>();
                    ve->setComponent(component1);
                    ve->setName(variableName);
                    addError(ve);
                    break;
                }
                if (mapVariablesNode->hasAttribute("variable_2")) {
                    variable2 = nullptr;
                    std::string variableName = mapVariablesNode->getAttribute("variable_2");
                    if (component2) {
                        if (component2->hasVariable(variableName)) {
                            variable2 = component2->getVariable(variableName);
                        } else if (component2->isImport()) {
                            /*
                             * As above for component1, variable1.
                             */
                            variable2 = std::make_shared<Variable>();
                            variable2->setName(variableName);
                            component2->addVariable(variable2);
                        } else {
                            VariableErrorPtr ve = std::make_shared<VariableError>();
                            ve->setComponent(component2);
                            ve->setName(variableName);
                            addError(ve);
                        }
                    } else {
                        // Create a new variable if a parent component_2 does not exist
                        variable2 = std::make_shared<Variable>();
                        variable2->setName(variableName);
                    }
                } else {
                    throw std::invalid_argument("Connection map_variables does not contain a variable_2.");
                }
            } else {
                throw std::invalid_argument("Connection map_variables does not contain a variable_1.");
            }
        } else {
            throw std::invalid_argument("Unrecognised connection child- expected a map_variables.");
        }

        // Set variable equivalence relationship.
        Variable::addEquivalence(variable1, variable2);
        // Continue on to next map_variables if one exists
        mapVariablesNode = mapVariablesNode->getNext();
    }
}

void Parser::loadEncapsulation(const ModelPtr &model, XmlNodePtr &parentComponentNode)
{
    if (!parentComponentNode) throw std::invalid_argument("Encapsulation does not contain any elements.");
    while (parentComponentNode) {
        ComponentPtr parentComponent = nullptr;
        if (parentComponentNode->isType("component_ref")) {
            if (parentComponentNode->hasAttribute("component")) {
                std::string parentComponentName = parentComponentNode->getAttribute("component");
                if (model->containsComponent(parentComponentName)) {
                    parentComponent = model->takeComponent(parentComponentName);
                } else {
                    throw std::invalid_argument("Model does not contain the following component specified in an encapsulation: " + parentComponentName + ".");
                }
                // Get child components
                XmlNodePtr childComponentNode = parentComponentNode->getChild();
                if (!childComponentNode) throw std::invalid_argument("Encapsulation contains no child components.");
                while (childComponentNode) {
                    ComponentPtr childComponent = nullptr;
                    if (childComponentNode->isType("component_ref")) {
                        if (childComponentNode->hasAttribute("component")) {
                            std::string childComponentName = childComponentNode->getAttribute("component");
                            if (model->containsComponent(childComponentName)) {
                                childComponent = model->getComponent(childComponentName);
                            } else {
                                throw std::invalid_argument("Model does not contain the following component specified in an encapsulation: " + childComponentName + ".");
                            }
                        } else {
                            throw std::invalid_argument("Encapsulation component_ref does not contain a component.");
                        }
                    } else {
                        throw std::invalid_argument("Encapsulation does not contain a component_ref.");
                    }
                    // Set parent/child relationship.
                    parentComponent->addComponent(childComponent);
                    // Load any further encapsulated children.
                    if (childComponentNode->getChild()) loadEncapsulation(model, childComponentNode);
                    // Load an encapsulated component only once through its parent.
                    model->removeComponent(childComponent);
                    if (childComponentNode) childComponentNode = childComponentNode->getNext();
                }
                model->addComponent(parentComponent);
            } else {
                throw std::invalid_argument("Encapsulation component_ref does not contain a component.");
            }
        } else {
            throw std::invalid_argument("Encapsulation does not contain a component_ref.");
        }
        // Get the next parent component at this level
        parentComponentNode = parentComponentNode->getNext();
    }
}

void Parser::loadImport(const ImportPtr &import, const ModelPtr &model, const XmlNodePtr &node)
{
    if (node->hasAttribute("href")) {
        import->setSource(node->getAttribute("href"));
    }
    XmlNodePtr childNode = node->getChild();
    while (childNode) {
        if (childNode->isType("component")) {
            ComponentPtr importedComponent = std::make_shared<Component>();
            if (childNode->hasAttribute("name")) {
                importedComponent->setName(childNode->getAttribute("name"));
            }
            if (childNode->hasAttribute("component_ref")) {
                importedComponent->setSourceComponent(import, childNode->getAttribute("component_ref"));
            }
            model->addComponent(importedComponent);
        }
        if (childNode->isType("units")) {
            UnitsPtr importedUnits = std::make_shared<Units>();
            if (childNode->hasAttribute("name")) {
                importedUnits->setName(childNode->getAttribute("name"));
            }
            if (childNode->hasAttribute("units_ref")) {
                importedUnits->setSourceUnits(import, childNode->getAttribute("units_ref"));
            }
            model->addUnits(importedUnits);
        }
        childNode = childNode->getNext();
    }
}

}<|MERGE_RESOLUTION|>--- conflicted
+++ resolved
@@ -260,15 +260,10 @@
     VariablePtr variable2 = nullptr;
     // Load the connection map_components.
     XmlNodePtr mapComponentsNode = node->getChild();
-<<<<<<< HEAD
-    if (!mapComponentsNode) throw std::invalid_argument("Connection does not contain any child elements.");
-    if (mapComponentsNode->isType("map_components")) {
-=======
     if (!mapComponentsNode) {
         throw std::invalid_argument("Connection does not contain any child elements.");
     }
-    if (mapComponentsNode->isElementType("map_components")) {
->>>>>>> ac8d361b
+    if (mapComponentsNode->isType("map_components")) {
         if (mapComponentsNode->hasAttribute("component_1")) {
             std::string componentName = mapComponentsNode->getAttribute("component_1");
             if (model->containsComponent(componentName)) {
