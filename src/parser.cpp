/*
Copyright 2015 University of Auckland

Licensed under the Apache License, Version 2.0 (the "License");
you may not use this file except in compliance with the License.
You may obtain a copy of the License at

    http://www.apache.org/licenses/LICENSE-2.0

Unless required by applicable law or agreed to in writing, software
distributed under the License is distributed on an "AS IS" BASIS,
WITHOUT WARRANTIES OR CONDITIONS OF ANY KIND, either express or implied.
See the License for the specific language governing permissions and
limitations under the License.
*/

#include "libcellml/parser.h"

#include <libcellml/model.h>
#include <libcellml/import.h>
#include <libcellml/variable.h>
#include <libcellml/component.h>
#include <libcellml/loggererrors.h>

#include "xmldoc.h"

namespace libcellml {

/**
 * @brief The Parser::ParserImpl struct.
 *
 * The private implementation for the Parser class.
 */
struct Parser::ParserImpl
{
    Format mFormat;
};

Parser::Parser(Format format)
    : mPimpl(new ParserImpl())
{
    mPimpl->mFormat = format;
}

Parser::~Parser()
{
    delete mPimpl;
}

Parser::Parser(const Parser& rhs)
    : Logger(rhs)
    , mPimpl(new ParserImpl())
{
    mPimpl->mFormat = rhs.mPimpl->mFormat;
}

Parser::Parser(Parser &&rhs)
    : Logger(std::move(rhs))
    , mPimpl(rhs.mPimpl)
{
    rhs.mPimpl = nullptr;
}

Parser& Parser::operator=(Parser p)
{
    Logger::operator =(p);
    p.swap(*this);
    return *this;
}

void Parser::swap(Parser &rhs)
{
    std::swap(this->mPimpl, rhs.mPimpl);
}

ModelPtr Parser::parseModel(const std::string &input)
{
    ModelPtr model = std::make_shared<Model>();
    updateModel(model, input);
    return model;
}

void Parser::updateModel(const ModelPtr &model, const std::string &input)
{
    if (mPimpl->mFormat == Format::XML) {
        XmlDocPtr doc = std::make_shared<XmlDoc>();
        doc->parse(input);
        const XmlNodePtr node = doc->getRootNode();
        if (node->isType("model")) {
            loadModel(model, node);
        } else {
            ModelErrorPtr err = std::make_shared<ModelError>();
            err->setDescription("Unexpected XML element type (not a model).");
            addError(err);
        }
    }
}

void Parser::loadModel(const ModelPtr &model, const XmlNodePtr &node)
{
    XmlAttributePtr attribute = node->getRootAttribute();
    while (attribute) {
        if (attribute->isType("name")) {
            model->setName(attribute->getValue());
        } else {
            ModelErrorPtr err = std::make_shared<ModelError>();
            err->setDescription("Invalid model attribute: '" + attribute->getType() + "' with value: '" + attribute->getValue() + "'.");
            addError(err);
        }
        attribute = attribute->getNext();
    }
    XmlNodePtr childNode = node->getChild();
    while (childNode) {
        if (childNode->isType("component")) {
            ComponentPtr component = std::make_shared<Component>();
            loadComponent(component, childNode);
            model->addComponent(component);
        } else if (childNode->isType("units")) {
            UnitsPtr units = std::make_shared<Units>();
            loadUnits(units, childNode);
            model->addUnits(units);
        } else if (childNode->isType("import")) {
            ImportPtr import = std::make_shared<Import>();
            loadImport(import, model, childNode);
        } else if (childNode->isType("encapsulation")) {
            XmlNodePtr componentRefNode = childNode->getChild();
            if (componentRefNode) {
                loadEncapsulation(model, componentRefNode);
            } else {
                ModelErrorPtr err = std::make_shared<ModelError>();
                err->setDescription("Encapsulation does not contain any component_ref");
                addError(err);
            }
        } else if (childNode->isType("connection")) {
            loadConnection(model, childNode);
        } else {
            ModelErrorPtr err = std::make_shared<ModelError>();
<<<<<<< HEAD
            err->setDescription("Invalid model element: '" + childNode->getType() + "'.");
=======
            err->setDescription("Unrecognised XML element type in model " + model->getName() + ": " + childNode->getType() + ".");
>>>>>>> 23268573
            addError(err);
        }
        childNode = childNode->getNext();
    }
}

void Parser::loadComponent(const ComponentPtr &component, const XmlNodePtr &node)
{
    XmlAttributePtr attribute = node->getRootAttribute();
    while (attribute) {
        if (attribute->isType("name")) {
            component->setName(attribute->getValue());
        } else {
            ComponentAttributeErrorPtr err = std::make_shared<ComponentAttributeError>();
            err->setType(attribute->getType());
            err->setComponent(component);
            addError(err);
        }
        attribute = attribute->getNext();
    }
    XmlNodePtr childNode = node->getChild();
    while (childNode) {
        if (childNode->isType("variable")) {
            VariablePtr variable = std::make_shared<Variable>();
            loadVariable(variable, childNode);
            component->addVariable(variable);
        } else if (childNode->isType("units")) {
            UnitsPtr units = std::make_shared<Units>();
            loadUnits(units, childNode);
            component->addUnits(units);
        } else if (childNode->isType("math")) {
            std::string math = childNode->convertToString();
            component->setMath(math);
        } else {
            ComponentElementErrorPtr err = std::make_shared<ComponentElementError>();
            err->setType(childNode->getType());
            err->setComponent(component);
            addError(err);
        }
        childNode = childNode->getNext();
    }
}

void Parser::loadUnits(const UnitsPtr &units, const XmlNodePtr &node)
{
    XmlAttributePtr attribute = node->getRootAttribute();
    while (attribute) {
        if (attribute->isType("name")) {
            units->setName(attribute->getValue());
        } else if (attribute->isType("base_unit")) {
            if (attribute->getValue() == "yes") {
                units->setBaseUnit(true);
            } else if (attribute->getValue() == "no") {
                units->setBaseUnit(false);
            } else {
                UnitsBaseUnitAttributeErrorPtr err = std::make_shared<UnitsBaseUnitAttributeError>();
                err->setUnits(units);
                err->setValue(node->getAttribute("base_unit"));
                addError(err);
            }
        } else {
            UnitsAttributeErrorPtr err = std::make_shared<UnitsAttributeError>();
            err->setType(attribute->getType());
            err->setUnits(units);
            addError(err);
        }
        attribute = attribute->getNext();
    }
    XmlNodePtr childNode = node->getChild();
    while (childNode) {
        if (childNode->isType("unit")) {
            std::string name = "";
            std::string prefix = "";
            double exponent = 1.0;
            double multiplier = 1.0;
            double offset = 0.0;
            attribute = childNode->getRootAttribute();
            while (attribute) {
                if (attribute->isType("units")) {
                    name = attribute->getValue();
                } else if (attribute->isType("prefix")) {
                    prefix = attribute->getValue();
                } else if (attribute->isType("exponent")) {
                    try
                    {
                        exponent = std::stod(attribute->getValue());
                    } catch (std::exception) {
                        UnitsExponentAttributeErrorPtr err = std::make_shared<UnitsExponentAttributeError>();
                        err->setUnits(units);
                        err->setValue(attribute->getValue());
                        addError(err);
                    }
                } else if (attribute->isType("multiplier")) {
                    try
                    {
                        multiplier = std::stod(attribute->getValue());
                    } catch (std::exception) {
                        UnitsMultiplierAttributeErrorPtr err = std::make_shared<UnitsMultiplierAttributeError>();
                        err->setUnits(units);
                        err->setValue(attribute->getValue());
                        addError(err);
                    }
                } else if (attribute->isType("offset")) {
                    try
                    {
                        offset = std::stod(attribute->getValue());
                    } catch (std::exception) {
                        UnitsOffsetAttributeErrorPtr err = std::make_shared<UnitsOffsetAttributeError>();
                        err->setUnits(units);
                        err->setValue(attribute->getValue());
                        addError(err);
                    }
                } else {
                    throw std::invalid_argument("Unrecognised unit attribute type '" + attribute->getType() + "' with value '" + attribute->getValue() + "'.");
                }
                attribute = attribute->getNext();
            }
            units->addUnit(name, prefix, exponent, multiplier, offset);
        } else {
            UnitsElementErrorPtr err = std::make_shared<UnitsElementError>();
            err->setType(childNode->getType());
            err->setUnits(units);
            err->setParentLabel("element '" + node->getType() + "' with name '" + units->getName() + "'");
            addError(err);
        }
        childNode = childNode->getNext();
    }
}

void Parser::loadVariable(const VariablePtr &variable, const XmlNodePtr &node)
{
    XmlAttributePtr attribute = node->getRootAttribute();
    while (attribute) {
        if (attribute->isType("name")) {
            variable->setName(attribute->getValue());
        } else if (attribute->isType("units")) {
            variable->setUnits(attribute->getValue());
        } else if (attribute->isType("interface")) {
            variable->setInterfaceType(attribute->getValue());
        } else if (attribute->isType("initial_value")) {
            variable->setInitialValue(attribute->getValue());
        } else {
            throw std::invalid_argument("Unrecognised variable attribute type '" + attribute->getType() + "' with value '" + attribute->getValue() + "'.");
        }
        attribute = attribute->getNext();
    }
}

void Parser::loadConnection(const ModelPtr &model, const XmlNodePtr &node)
{
    // Initialise connection components and variables.
    ComponentPtr component1 = nullptr;
    ComponentPtr component2 = nullptr;
    VariablePtr variable1 = nullptr;
    VariablePtr variable2 = nullptr;
    // Load the connection map_components.
    XmlNodePtr mapComponentsNode = node->getChild();
    if (!mapComponentsNode) {
        ModelErrorPtr err = std::make_shared<ModelError>();
        err->setDescription("Connection does not contain any child elements.");
        addError(err);
        return;
    }
    if (mapComponentsNode->isType("map_components")) {
        if (mapComponentsNode->hasAttribute("component_1")) {
            std::string componentName = mapComponentsNode->getAttribute("component_1");
            if (model->containsComponent(componentName)) {
                component1 = model->getComponent(componentName);
            } else {
                ModelErrorPtr err = std::make_shared<ModelError>();
                err->setDescription("Model does not contain the following component specified in a connection: " + componentName + ".");
                addError(err);
                return;
            }
            if (mapComponentsNode->hasAttribute("component_2")) {
                std::string componentName = mapComponentsNode->getAttribute("component_2");
                if (model->containsComponent(componentName)) {
                    component2 = model->getComponent(componentName);
                } else {
                    ModelErrorPtr err = std::make_shared<ModelError>();
                    err->setDescription("Model does not contain the following component specified in a connection: " + componentName + ".");
                    addError(err);
                    return;
                }
            }
        } else {
            ModelErrorPtr err = std::make_shared<ModelError>();
            err->setDescription("Connection map_components does not contain a component_1.");
            addError(err);
            return;
        }
    } else {
        ModelErrorPtr err = std::make_shared<ModelError>();
        err->setDescription("Connection does not contain a map_components.");
        addError(err);
        return;
    }

    // Load all connection map_variables.
    XmlNodePtr mapVariablesNode = mapComponentsNode->getNext();
    if (!mapVariablesNode) {
        ModelErrorPtr err = std::make_shared<ModelError>();
        err->setDescription("Connection only contains a map_components (no map_variables).");
        addError(err);
    }
    while (mapVariablesNode) {
        bool errorOccurred = false;
        variable1 = nullptr;
        if (mapVariablesNode->isType("map_variables")) {
            if (mapVariablesNode->hasAttribute("variable_1")) {
                std::string variableName = mapVariablesNode->getAttribute("variable_1");
                if (component1->hasVariable(variableName)) {
                    variable1 = component1->getVariable(variableName);
                } else if (component1->isImport()) {
                    /*
                     * With an imported component we are saying that you have entered a contract
                     * stating this variable exists in the imported component
                     */
                    variable1 = std::make_shared<Variable>();
                    variable1->setName(variableName);
                    component1->addVariable(variable1);
                } else {
                    VariableErrorPtr ve = std::make_shared<VariableError>();
                    ve->setComponent(component1);
                    ve->setName(variableName);
                    addError(ve);
                    errorOccurred = true;
                }
                if (mapVariablesNode->hasAttribute("variable_2")) {
                    variable2 = nullptr;
                    std::string variableName = mapVariablesNode->getAttribute("variable_2");
                    if (component2) {
                        if (component2->hasVariable(variableName)) {
                            variable2 = component2->getVariable(variableName);
                        } else if (component2->isImport()) {
                            /*
                             * As above for component1, variable1.
                             */
                            variable2 = std::make_shared<Variable>();
                            variable2->setName(variableName);
                            component2->addVariable(variable2);
                        } else {
                            VariableErrorPtr ve = std::make_shared<VariableError>();
                            ve->setComponent(component2);
                            ve->setName(variableName);
                            addError(ve);
                            errorOccurred = true;
                        }
                    } else {
                        ModelErrorPtr err = std::make_shared<ModelError>();
                        err->setDescription("Connection does not name a valid component_2 for connection "
                                            "between variables variable_1='" + variable1->getName() + "' "
                                            "and variable_2='" + variableName + "'.");
                        addError(err);
                        errorOccurred = true;
                    }
                } else {
                    ModelErrorPtr err = std::make_shared<ModelError>();
                    err->setDescription("Connection map_variables does not contain a variable_2.");
                    addError(err);
                    errorOccurred = true;
                }
            } else {
                ModelErrorPtr err = std::make_shared<ModelError>();
                err->setDescription("Connection map_variables does not contain a variable_1.");
                addError(err);
                errorOccurred = true;
            }
        } else {
            EntityElementErrorPtr err = std::make_shared<EntityElementError>();
            err->setType(mapVariablesNode->getType());
            err->setParentLabel("element '" + mapComponentsNode->getType() + "'");
            addError(err);
            errorOccurred = true;
        }

        // Set variable equivalence relationship.
        if (!errorOccurred) {
            Variable::addEquivalence(variable1, variable2);
        }
        // Continue on to next map_variables if one exists
        mapVariablesNode = mapVariablesNode->getNext();
    }
}

void Parser::loadEncapsulation(const ModelPtr &model, XmlNodePtr &parentComponentNode)
{
    while (parentComponentNode) {
        bool errorOccurred = false;
        ComponentPtr parentComponent = nullptr;
        if (parentComponentNode->isType("component_ref")) {
            if (parentComponentNode->hasAttribute("component")) {
                std::string parentComponentName = parentComponentNode->getAttribute("component");
                if (model->containsComponent(parentComponentName)) {
                    parentComponent = model->takeComponent(parentComponentName);
                } else {
                    ModelErrorPtr err = std::make_shared<ModelError>();
                    err->setDescription("Model does not contain the following component specified in an encapsulation: " + parentComponentName + ".");
                    addError(err);
                    errorOccurred = true;
                }
                // Get child components
                XmlNodePtr childComponentNode = parentComponentNode->getChild();
                if (!childComponentNode) {
                    ModelErrorPtr err = std::make_shared<ModelError>();
                    err->setDescription("Encapsulation contains no child components.");
                    addError(err);
                    errorOccurred = true;
                }
                while (childComponentNode) {
                    ComponentPtr childComponent = nullptr;
                    if (childComponentNode->isType("component_ref")) {
                        if (childComponentNode->hasAttribute("component")) {
                            std::string childComponentName = childComponentNode->getAttribute("component");
                            if (model->containsComponent(childComponentName)) {
                                childComponent = model->getComponent(childComponentName);
                            } else {
                                ModelErrorPtr err = std::make_shared<ModelError>();
                                err->setDescription("Model does not contain the following component specified in an encapsulation: " + childComponentName + ".");
                                addError(err);
                                errorOccurred = true;
                            }
                        } else {
                            ModelErrorPtr err = std::make_shared<ModelError>();
                            err->setDescription("Encapsulation component_ref does not contain a component.");
                            addError(err);
                            errorOccurred = true;
                        }
                    } else {
                        ModelErrorPtr err = std::make_shared<ModelError>();
                        err->setDescription("Encapsulation does not contain a component_ref.");
                        addError(err);
                        errorOccurred = true;
                    }
                    if (!errorOccurred) {
                        // Set parent/child relationship.
                        parentComponent->addComponent(childComponent);
                        // Load any further encapsulated children.
                        if (childComponentNode->getChild()) {
                            loadEncapsulation(model, childComponentNode);
                        }
                        // Load an encapsulated component only once through its parent.
                        model->removeComponent(childComponent);
                    }
                    if (childComponentNode) {
                        childComponentNode = childComponentNode->getNext();
                    }
                }
                model->addComponent(parentComponent);
            } else {
                ModelErrorPtr err = std::make_shared<ModelError>();
                err->setDescription("Encapsulation component_ref does not contain a component.");
                addError(err);
            }
        } else {
            ModelErrorPtr err = std::make_shared<ModelError>();
            err->setDescription("Encapsulation does not contain a component_ref.");
            addError(err);
        }
        // Get the next parent component at this level
        parentComponentNode = parentComponentNode->getNext();
    }
}

void Parser::loadImport(const ImportPtr &import, const ModelPtr &model, const XmlNodePtr &node)
{
    if (node->hasAttribute("href")) {
        import->setSource(node->getAttribute("href"));
    }
    XmlNodePtr childNode = node->getChild();
    while (childNode) {
        if (childNode->isType("component")) {
            ComponentPtr importedComponent = std::make_shared<Component>();
            if (childNode->hasAttribute("name")) {
                importedComponent->setName(childNode->getAttribute("name"));
            }
            if (childNode->hasAttribute("component_ref")) {
                importedComponent->setSourceComponent(import, childNode->getAttribute("component_ref"));
            }
            model->addComponent(importedComponent);
        }
        if (childNode->isType("units")) {
            UnitsPtr importedUnits = std::make_shared<Units>();
            if (childNode->hasAttribute("name")) {
                importedUnits->setName(childNode->getAttribute("name"));
            }
            if (childNode->hasAttribute("units_ref")) {
                importedUnits->setSourceUnits(import, childNode->getAttribute("units_ref"));
            }
            model->addUnits(importedUnits);
        }
        childNode = childNode->getNext();
    }
}

}<|MERGE_RESOLUTION|>--- conflicted
+++ resolved
@@ -135,11 +135,7 @@
             loadConnection(model, childNode);
         } else {
             ModelErrorPtr err = std::make_shared<ModelError>();
-<<<<<<< HEAD
-            err->setDescription("Invalid model element: '" + childNode->getType() + "'.");
-=======
-            err->setDescription("Unrecognised XML element type in model " + model->getName() + ": " + childNode->getType() + ".");
->>>>>>> 23268573
+            err->setDescription("Invalid model element: '" + childNode->getType() + "' in model '" + model->getName() + "'.");
             addError(err);
         }
         childNode = childNode->getNext();
