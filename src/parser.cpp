--- conflicted
+++ resolved
@@ -135,15 +135,11 @@
             loadConnection(model, childNode);
         } else {
             ModelErrorPtr err = std::make_shared<ModelError>();
-<<<<<<< HEAD
-            err->setDescription("Invalid model element: '" + childNode->getType() + "' in model '" + model->getName() + "'.");
-=======
             if (model->getName() != "") {
-                err->setDescription("Unrecognised XML element type '" + childNode->getType() + "' in model '" + model->getName() + "'.");
+                err->setDescription("Invalid XML element type '" + childNode->getType() + "' in model '" + model->getName() + "'.");
             } else {
-                err->setDescription("Unrecognised XML element type '" + childNode->getType() + "' in unnamed model.");
-            }
->>>>>>> 375f2571
+                err->setDescription("Invalid XML element type '" + childNode->getType() + "' in unnamed model.");
+            }
             addError(err);
         }
         childNode = childNode->getNext();
@@ -257,13 +253,6 @@
                         addError(err);
                     }
                 } else {
-<<<<<<< HEAD
-                    UnitsAttributeErrorPtr err = std::make_shared<UnitsAttributeError>();
-                    err->setUnits(units);
-                    err->setType(attribute->getType());
-                    addError(err);
-//                    throw std::invalid_argument("Unrecognised unit attribute type '" + attribute->getType() + "' with value '" + attribute->getValue() + "'.");
-=======
                     UnitAttributeErrorPtr err = std::make_shared<UnitAttributeError>();
                     err->setType(childNode->getType());
                     err->setUnits(units);
@@ -271,7 +260,6 @@
                         err->setUnitName(childNode->getAttribute("units"));
                     }
                     addError(err);
->>>>>>> 375f2571
                 }
                 attribute = attribute->getNext();
             }
@@ -301,13 +289,8 @@
             variable->setInitialValue(attribute->getValue());
         } else {
             VariableAttributeErrorPtr err = std::make_shared<VariableAttributeError>();
-<<<<<<< HEAD
             err->setType(attribute->getType());
             err->setVariable(variable);
-=======
-            err->setVariable(variable);
-            err->setType(attribute->getType());
->>>>>>> 375f2571
             addError(err);
         }
         attribute = attribute->getNext();
